--- conflicted
+++ resolved
@@ -24,10 +24,7 @@
 - If you want to keep your spectral ROI model from an image, you can save your model to use it on another image.
 
 ## Todo
-<<<<<<< HEAD
-- Generate confusion matrix on demand
-=======
->>>>>>> 407e6a5d
+
 - Implement different classifiers
 
 ### Thanks to...
